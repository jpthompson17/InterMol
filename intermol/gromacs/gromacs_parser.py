from collections import OrderedDict
import logging
import os
import math

import simtk.unit as units
from intermol.atom import Atom

from intermol.forces import *
import intermol.forces.forcefunctions as ff
from intermol.molecule import Molecule
from intermol.moleculetype import MoleculeType
from intermol.system import System
from grofile_parser import GromacsGroParser


logger = logging.getLogger('InterMolLog')


def load_gromacs(top_file, gro_file, include_dir=None, defines=None):
    """Load a set of GROMACS input files into a `System`.

    Args:
        top_file:
        gro_file:
        include_dir:
        defines:
    Returns:
        system:
    """
    parser = GromacsParser(top_file, gro_file,
                           include_dir=include_dir, defines=defines)
    return parser.read()


def write_gromacs(top_file, gro_file, system):
    """Load a set of GROMACS input files into a `System`.

    Args:
        top_file:
        gro_file:
        include_dir:
        defines:
    Returns:
        system:
    """
    parser = GromacsParser(top_file, gro_file, system)
    return parser.write()


def default_gromacs_include_dir():
    """Find the location where gromacs #include files are referenced from, by
    searching for (1) gromacs environment variables, (2) just using the default
    gromacs install location, /usr/local/gromacs/share/gromacs/top. """
    if 'GMXLIB' in os.environ:
        return os.environ['GMXLIB']
    if 'GMXDATA' in os.environ:
        return os.path.join(os.environ['GMXDATA'], 'top')
    if 'GMXBIN' in os.environ:
        return os.path.abspath(os.path.join(
            os.environ['GMXBIN'], '..', 'share', 'gromacs', 'top'))
    return '/usr/local/gromacs/share/gromacs/top'


class GromacsParser(object):
    """
    A class containing methods required to read in a Gromacs(4.5.4) Topology File
    """

    # 'lookup_*' is the inverse dictionary typically used for writing
    gromacs_combination_rules = {
        '1': 'Multiply-C6C12',
        '2': 'Lorentz-Berthelot',
        '3': 'Multiply-Sigeps'
        }
    lookup_gromacs_combination_rules = dict(
        (v, k) for k, v in gromacs_combination_rules.items())

    gromacs_pairs = {
        # First three correspond to pairtype 1, last two pairtype 2.
        # Letter is arbitrary.
        '1A': LjCPair,
        '1B': LjSigepsPair,
        '1C': LjDefaultPair,
        '2A': LjqCPair,
        '2B': LjqSigepsPair,
        '2C': LjqDefaultPair
        }

    lookup_gromacs_pairs = dict((v, k) for k, v in gromacs_pairs.items())

    gromacs_pair_types = dict(
        (k, eval(v.__name__ + 'Type')) for k, v in gromacs_pairs.items())

    gromacs_bonds = {
        '1': HarmonicBond,
        '2': G96Bond,
        '3': MorseBond,
        '4': CubicBond,
        '5': ConnectionBond,
        '6': HarmonicPotentialBond,
        '7': FeneBond
        }
    lookup_gromacs_bonds = dict((v, k) for k, v in gromacs_bonds.items())

    gromacs_bond_types = dict(
        (k, eval(v.__name__ + 'Type')) for k, v in gromacs_bonds.items())

    def canonical_bond(self, params, bond, direction='into'):
        """
        Args:
            params:
            bond:
            direction:
        Returns:
        """
        if direction == 'into':
            return bond, params
        else:  # currently, no bonds need to be de-canonicalized
            b_type = self.lookup_gromacs_bonds[bond.__class__]
            if b_type:
                return b_type, params
            else:
                logger.warn("WriteError: found unsupported bond type {0}".format(
                        bond.__class__.__name__))

    gromacs_angles = {
        '1': HarmonicAngle,
        '2': CosineSquaredAngle,
        '3': CrossBondBondAngle,
        '4': CrossBondAngleAngle,
        '5': UreyBradleyAngle,
        '6': QuarticAngle
        }
    lookup_gromacs_angles = dict((v, k) for k, v in gromacs_angles.items())

    gromacs_angle_types = dict(
        (k, eval(v.__name__ + 'Type')) for k, v in gromacs_angles.items())

    def canonical_angle(self, params, angle, direction = 'into'):
        """
        Args:
            params:
            angle:
            direction:
        Returns:
        """
        if direction == 'into':
            return angle, params
        else:  # currently, no angles need to be de-canonicalized
            a_type = self.lookup_gromacs_angles[angle.__class__]
            if a_type:
                return a_type, params
            else:
                logger.warn("WriteError: found unsupported angle type {0}".format(
                        angle.__class__.__name__))

    gromacs_dihedrals = {
        # TrigDihedrals are actually used for 1, 4, and 9.  Can't use lists as keys!
        '1': ProperPeriodicDihedral,
        '2': ImproperHarmonicDihedral,
        '3': RbDihedral,
        '4': ProperPeriodicDihedral,
        '5': FourierDihedral,
        '9': ProperPeriodicDihedral,
        'Trig': TrigDihedral
        }
    lookup_gromacs_dihedrals = {
        TrigDihedral: 'Trig',
        ImproperHarmonicDihedral: '2',
        RbDihedral: '3',
        FourierDihedral: '5'
        }

    gromacs_dihedral_types = dict(
        (k, eval(v.__name__ + 'Type')) for k, v in gromacs_dihedrals.items())

    def canonical_dihedral(self, params, dihedral, direction='into'):
        """

        We can fit everything into two types of dihedrals - dihedral_trig, and
        improper harmonic dihedral trig is of the form fc0 + sum_i=1^6 fci
        (cos(nx-phi) proper dihedrals can be stored easily in this form, since
        they have only 1 n improper dihedrals can as well (flag as improper) RB
        can be stored as well, assuming phi = 0 or 180 Fourier can also be
        stored.  a full dihedral trig can be decomposied in to multiple proper
        dihedrals.

        Will need to handle multiple dihedrals little differently in that we
        will need to add multiple 9 dihedrals together into a single
        dihedral_trig, as long as they have the same phi angle (seems to be
        always the case).

        Args:
            params:
            dihedral:
            direction:
        Returns:
        """
        if direction == 'into':
            # if we are converting a type
            if 'Type' in dihedral.__name__:
                # Convert the dihedral parameters to the form we want to
                # actually store.
                converted_dihedral = dihedral  # Default.
                if dihedral == ProperPeriodicDihedralType:  # Proper dihedral.
                    convertfunc = convert_dihedral_from_proper_to_trig
                    converted_dihedral = TrigDihedralType
                elif dihedral == ImproperHarmonicDihedralType:
                    convertfunc = convert_nothing
                elif dihedral == RbDihedralType:
                    convertfunc = convert_dihedral_from_RB_to_trig
                    converted_dihedral = TrigDihedralType
                elif dihedral == FourierDihedralType:
                    convertfunc = convert_dihedral_from_fourier_to_trig
                    converted_dihedral = TrigDihedralType
                else:
                    # TODO: exception
                    pass
                # Now actually convert the dihedral.
                params = convertfunc(params)
            else:
                # Most will be TrigDihedral.
                converted_dihedral = TrigDihedral
                if dihedral == TrigDihedral:  # Already converted!
                    convertfunc = convert_nothing
                # Proper dihedral, still need to convert
                elif dihedral == ProperPeriodicDihedral:
                    convertfunc = convert_dihedral_from_proper_to_trig
                elif dihedral == ImproperHarmonicDihedral:
                    convertfunc = convert_nothing
                    converted_dihedral = dihedral
                elif dihedral == RbDihedral:
                    convertfunc = convert_dihedral_from_RB_to_trig
                elif dihedral == FourierDihedral:
                    convertfunc = convert_dihedral_from_fourier_to_trig
                else:
                    # TODO: exception
                    pass
                params = convertfunc(params)
            return converted_dihedral, params
        else:
            d_type = self.lookup_gromacs_dihedrals[dihedral.__class__]
            if not d_type:
                logger.warn("WriteError: found unsupported dihedral type {0}".format(
                    dihedral.__class__.__name__))

            # Translate the dihedrals back to write them out.
            if isinstance(dihedral, TrigDihedral):

                # TODO: Exceptions for cases where tmpparams and paramlist don't
                # get assigned below.
                if dihedral.improper:
                    # Must be a improper dihedral. Print these out as improper
                    # dihedrals (d_type = 4).
                    d_type = '4'
                    paramlist = convert_dihedral_from_trig_to_proper(params)
                else:
                    # Print as a RB dihedral if the phi is 0.
                    if params['phi'].value_in_unit(units.degrees) in [0, 180]:
                        tmpparams = convert_dihedral_from_trig_to_RB(params)
                        if tmpparams['C6']._value == 0:
                            d_type = '3'
                        else:
                            # If C6 is not zero, then we have to print it out as
                            # multiple propers.
                            d_type = '9'
                    if d_type in ['9', 'Trig']:
                        # Print as proper dihedral. If one nonzero term, as a
                        # type 1, if multiple, type 9.
                        paramlist = convert_dihedral_from_trig_to_proper(params)
                        if len(paramlist) == 1:
                            d_type = '1'
                        else:
                            d_type = '9'
                    elif d_type == '3':
                        paramlist = [tmpparams]
            else:
                paramlist = [params]
            return d_type, paramlist

    def choose_parameter_kwds_from_forces(self, entries, n_atoms, force_type, gromacs_force):
        n_entries = len(entries)
        gromacs_force_type = gromacs_force.__base__  # what's the base class
        typename = gromacs_force_type.__name__
        u = self.unitvars[typename]
        params = self.paramlist[typename]
        kwds = dict()
        if n_entries > n_atoms + 2:
            for i, p in enumerate(params):
                kwds[p] = float(entries[n_atoms + 1 + i]) * u[i]
        elif n_entries in [n_atoms + 1 or n_atoms + 2]:
            # Check to see if the force is defined exists
            if isinstance(force_type, gromacs_force_type):
                force_type_params = self.get_parameter_list_from_force(force_type)
                # Note: for now, not passing the bonding variables.
                for i, p in enumerate(params):
                    kwds[p] = force_type_params[i]
            else:
                logger.warn("No forcetype defined for: {0}".format(entries))
        return kwds

    paramlist = ff.build_paramlist('gromacs')
    unitvars = ff.build_unitvars('gromacs', paramlist)

    def create_kwds_from_entries(self, entries, force_class, offset=0):
        return ff.create_kwds_from_entries(self.unitvars, self.paramlist,
                                           entries, force_class, offset=offset)

    def get_parameter_list_from_force(self, force):
        return ff.get_parameter_list_from_force(force, self.paramlist)

    def get_parameter_kwds_from_force(self, force):
        return ff.get_parameter_kwds_from_force(
                force, self.get_parameter_list_from_force, self.paramlist)

    class TopMoleculeType(object):
        """Inner class to store information about a molecule type."""
        def __init__(self):
            self.nrexcl = -1
            self.atoms = []
            self.bonds = []
            self.angles = []
            self.dihedrals = []
            self.settles = None
            self.exclusions = []
            self.pairs = []
            self.cmaps = []

    def __init__(self, top_file, gro_file, system=None, include_dir=None, defines=None):
        """
        Initializes a GromacsTopologyParse object which serves to read in a Gromacs
        topology into the abstract representation.

        Args:
            defines: Sets of default defines to use while parsing.
        """
        self.top_file = top_file
        self.gro_file = gro_file
        if not system:
            system = System()
        self.system = system

        if include_dir is None:
            include_dir = default_gromacs_include_dir()
        self.include_dirs = (os.path.dirname(top_file), include_dir)
        # Most of the gromacs water itp files for different forcefields,
        # unless the preprocessor #define FLEXIBLE is given, don't define
        # bonds between the water hydrogen and oxygens, but only give the
        # constraint distances and exclusions.
        self.defines = dict()
        if defines is not None:
            self.defines.update(defines)

    def read(self):
        """

        Return:
            system
        """
        self.current_directive = None
        self.if_stack = list()
        self.else_stack = list()
        self.molecule_types = OrderedDict()
        self.molecules = list()
        self.current_molecule_type = None
        self.current_molecule = None
        self.atomtypes = dict()
        self.bondtypes = dict()
        self.angletypes = dict()
        self.dihedraltypes = dict()
        self.implicittypes = dict()
        self.pairtypes = dict()
        self.cmaptypes = dict()
        self.nonbonded_types = dict()

        # Parse the top_file into a set of plain text, intermediate
        # TopMoleculeType objects.
        self.process_file(self.top_file)

        # Open the corresponding gro file and push all the information to the
        # InterMol system.
        self.gro = GromacsGroParser(self.gro_file)
        self.gro.read()
        self.system.box_vector = self.gro.box_vector
        self.system.n_atoms = self.gro.positions.shape[0]
        self.system.n_molecules = self.molecules

        self.n_atoms_added = 0
        for mol_name, mol_count in self.molecules:
            if mol_name not in self.molecule_types:
                e = ValueError("Unknown molecule type: {0}".format(mol_name))
                logger.exception(e)
            # Grab the relevent plain text molecule type.
            top_moltype = self.molecule_types[mol_name]
            self.create_moleculetype(top_moltype, mol_name, mol_count)

        return self.system

    # =========== System writing =========== #
    def write(self):
        """Write this topology in GROMACS file format.

        Args:
            filename: the name of the file to write out to
        """
        gro = GromacsGroParser(self.gro_file)
        gro.write(self.system)

        with open(self.top_file, 'w') as top:
            self.write_defaults(top)
            self.write_atomtypes(top)
            if self.system.nonbonded_types:
                self.write_nonbonded_types(top)

            self.write_moleculetypes(top)

            self.write_system(top)
            self.write_molecules(top)

    def write_defaults(self, top):
        top.write('[ defaults ]\n')
        top.write('; nbfunc        comb-rule       gen-pairs       fudgeLJ fudgeQQ\n')
        top.write('{0:6d} {1:6s} {2:6s} {3:8.4f} {4:8.4f}\n\n'.format(
                   self.system.nonbonded_function,
                   self.lookup_gromacs_combination_rules[self.system.combination_rule],
                   self.system.genpairs,
                   self.system.lj_correction,
                   self.system.coulomb_correction))

    def write_atomtypes(self, top):
        top.write('[ atomtypes ]\n')
        top.write(';type, bondingtype, atomic_number, mass, charge, ptype, sigma, epsilon\n')
        for atomtype in sorted(self.system.atomtypes.itervalues(), key=lambda x: x.atomtype):
            if atomtype.atomtype.isdigit():
                atomtype.atomtype = "LMP_{0}".format(atomtype.atomtype)
            if atomtype.bondtype.isdigit():
                atomtype.bondtype = "LMP_{0}".format(atomtype.bondtype)

            top.write('{0:<11s} {1:5s} {2:6d} {3:18.8f} {4:18.8f} {5:5s}'.format(
                    atomtype.atomtype,
                    atomtype.bondtype,
                    int(atomtype.atomic_number),
                    atomtype.mass.value_in_unit(units.atomic_mass_unit),
                    atomtype.charge.value_in_unit(units.elementary_charge),
                    atomtype.ptype))

            if self.system.combination_rule == 'Multiply-C6C12':
                top.write('{0:18.8e} {1:18.8e}\n'.format(
                    atomtype.sigma.value_in_unit(units.kilojoules_per_mole * units.nanometers**(6)),
                    atomtype.epsilon.value_in_unit(units.kilojoules_per_mole * units.nanometers**(12))))
            elif self.system.combination_rule in ['Lorentz-Berthelot','Multiply-Sigeps']:
                top.write('{0:18.8e} {1:18.8e}\n'.format(
                    atomtype.sigma.value_in_unit(units.nanometers),
                    atomtype.epsilon.value_in_unit(units.kilojoules_per_mole)))
        top.write('\n')

    def write_nonbonded_types(self, top):
        top.write('[ nonbond_params ]\n')
        top.write('i    j    func    sigma     epsilon\n')
        for nbtype in sorted(self.system.nonbonded_types.itervalues(), key=lambda x: (x.atom1, x.atom2)):
            # TODO: support for buckingham NB types
            top.write('{0:6s} {1:6s} {2:3d}'.format(
                    nbtype.atom1, nbtype.atom2, nbtype.type))
            if self.system.combination_rule == 'Multiply-C6C12':
                top.write('{0:18.8e} {1:18.8e}\n'.format(
                    nbtype.C6.value_in_unit(units.kilojoules_per_mole * units.nanometers**(6)),
                    nbtype.C12.value_in_unit(units.kilojoules_per_mole * units.nanometers**(12))))
            elif self.system.combination_rule in ['Lorentz-Berthelot', 'Multiply-Sigeps']:
                top.write('{0:18.8e} {1:18.8e}\n'.format(
                    nbtype.sigma.value_in_unit(units.nanometers),
                    nbtype.epsilon.value_in_unit(units.kilojoules_per_mole)))
        top.write('\n')

    def write_moleculetypes(self, top):
        for mol_name, mol_type in self.system.molecule_types.iteritems():
            self.current_molecule_type = mol_type
            top.write('[ moleculetype ]\n')
            # Gromacs can't handle spaces in the molecule name.
            printname = mol_name
            printname = printname.replace(' ', '_')
            printname = printname.replace('"', '')
            top.write('{0:s} {1:10d}\n\n'.format(printname, mol_type.nrexcl))

            self.write_atoms(top)

            if self.current_molecule_type.pair_forces:
                self.write_pairs(top)
            if self.current_molecule_type.bond_forces and not self.current_molecule_type.settles:
                self.write_bonds(top)
            if self.current_molecule_type.angle_forces and not self.current_molecule_type.settles:
                self.write_angles(top)
            if self.current_molecule_type.dihedral_forces:
                self.write_dihedrals(top)

            # if moleculeType.virtualForceSet:
            #     lines += self.write_virtuals(moleculeType.virtualForceSet)
            #
            if self.current_molecule_type.settles:
                self.write_settles(top)
            if self.current_molecule_type.exclusions:
                self.write_exclusions(top)

    def write_system(self, top):
        top.write('[ system ]\n')
        top.write('{0}\n\n'.format(self.system.name))

    def write_molecules(self, top):
        top.write('[ molecules ]\n')
        top.write('; Compound        nmols\n')
        for mol_name, mol_type in self.system.molecule_types.iteritems():
            n_molecules = len(mol_type.molecules)
            # The following lines are more 'chemical'.
            printname = mol_name
            printname = printname.replace(' ', '_')
            printname = printname.replace('"', '')
            top.write('{0:<15s} {1:8d}\n'.format(printname, n_molecules))

    def write_atoms(self, top):
        top.write('[ atoms ]\n')
        top.write(';num, type, resnum, resname, atomname, cgnr, q, m\n')

        # Start iterating the set to get the first entry (somewhat kludgy...)
        for i, atom in enumerate(next(iter(self.current_molecule_type.molecules)).atoms):
            if atom.name.isdigit():  # LAMMPS atom names can have digits
                atom.name = "LMP_{0}".format(atom.name)
            if atom.atomtype[0].isdigit():
                atom.atomtype[0] = "LMP_{0}".format(atom.atomtype[0])

            top.write('{0:6d} {1:18s} {2:6d} {3:8s} {4:8s} {5:6d} '
                      '{6:18.8f} {7:18.8f}'.format(
                        i + 1,
                        atom.atomtype[0],
                        atom.residue_index,
                        atom.residue_name,
                        atom.name,
                        atom.cgnr,
                        atom.charge[0].value_in_unit(units.elementary_charge),
                        atom.mass[0].value_in_unit(units.atomic_mass_unit)))

            # Alternate states -- only one for now.
            if atom.atomtype.get(1):
                top.write('{0:18s} {1:18.8f} {2:18.8f}'.format(
                        atom.atomtype[1],
                        atom.charge[1].value_in_unit(units.elementary_charge),
                        atom.mass[1].value_in_unit(units.atomic_mass_unit)))
            top.write('\n')
        top.write('\n')

    def write_pairs(self, top):
        top.write('[ pairs ]\n')
        top.write(';  ai    aj   funct\n')
        pairlist = sorted(self.current_molecule_type.pair_forces,
                          key=lambda x: (x.atom1, x.atom2))
        for pair in pairlist:
            p_type = self.lookup_gromacs_pairs[pair.__class__]
            if p_type:
                # Gromacs type is the first character
                top.write('{0:6d} {1:7d} {2:4d}'.format(
                    pair.atom1, pair.atom2, int(p_type[0])))

                pair_params = self.get_parameter_list_from_force(pair)
                # Don't want to write over actual array.
                param_units = list(self.unitvars[pair.__class__.__name__])
                if p_type[0] == '2' and pair.scaleQQ:
                    # We have a scaleQQ as well, which has no units.
                    pair_params.insert(0, pair.scaleQQ)
                    param_units.insert(0, units.dimensionless)
                for i, param in enumerate(pair_params):
                        top.write("{0:18.8e}".format(
                                param.value_in_unit(param_units[i])))
                top.write('\n')
            else:
                logger.warn("Found unsupported pair type {0}".format(
                        pair.__class__.__name__))

        top.write('\n')

    def write_bonds(self, top):
        top.write('[ bonds ]\n')
        top.write(';   ai     aj funct  r               k\n')
        bondlist = sorted(self.current_molecule_type.bond_forces,
                          key=lambda x: (x.atom1, x.atom2))
        for bond in bondlist:
            bond_params = self.get_parameter_list_from_force(bond)
            b_type, bond_params = self.canonical_bond(bond_params, bond, direction='from')
            top.write('{0:7d} {1:7d} {2:4s}'.format(
                bond.atom1, bond.atom2, b_type))

            param_units = self.unitvars[bond.__class__.__name__]
            for param, param_unit in zip(bond_params, param_units):
                top.write('{0:18.8e}'.format(param.value_in_unit(param_unit)))
            top.write('\n')
        top.write('\n')

    def write_angles(self, top):
        top.write('[ angles ]\n')
        top.write(';   ai     aj     ak     funct  theta    cth\n')
        anglelist = sorted(self.current_molecule_type.angle_forces,
                           key=lambda x: (x.atom1, x.atom2, x.atom3))
        for angle in anglelist:
            angle_params = self.get_parameter_list_from_force(angle)
            a_type, angle_params = self.canonical_angle(angle_params, angle, direction='from')
            top.write('{0:7d} {1:7d} {2:7d} {3:4s}'.format(
                angle.atom1, angle.atom2, angle.atom3, a_type))

            param_units = self.unitvars[angle.__class__.__name__]
            for param, param_unit in zip(angle_params, param_units):
                top.write('{0:18.8e}'.format(param.value_in_unit(param_unit)))
            top.write('\n')
        top.write('\n')

    def write_dihedrals(self, top):
        top.write('[ dihedrals ]\n')
        top.write(';    i      j      k      l   func\n')
        dihedrallist = sorted(self.current_molecule_type.dihedral_forces,
                              key=lambda x: (x.atom1, x.atom2, x.atom3, x.atom4))
        for dihedral in dihedrallist:
            atoms = dihedral.atom1, dihedral.atom2, dihedral.atom3, dihedral.atom4
            top.write("{0:7d} {1:7d} {2:7d} {3:7d}".format(
                   atoms[0], atoms[1], atoms[2], atoms[3]))

            kwds = self.get_parameter_kwds_from_force(dihedral)
            d_type, paramlist = self.canonical_dihedral(kwds, dihedral, direction='from')
            converted_dihedral = self.gromacs_dihedrals[d_type](*atoms, **paramlist[0])

            top.write("{0:6d}".format(int(d_type)))

            paramlist = self.get_parameter_list_from_force(converted_dihedral)
            param_units = self.unitvars[converted_dihedral.__class__.__name__]
            for param, param_unit in zip(paramlist, param_units):
                top.write('{0:18.8e}'.format(param.value_in_unit(param_unit)))
            top.write('\n')
        top.write('\n')

    def write_settles(self, top):
        top.write('[ settles ]\n')
        top.write('; i  funct   dOH  dHH\n')
        settles = self.current_molecule_type.settles
        s_type = 1
        top.write('{0:6d} {1:6d} {2:18.8f} {3:18.8f}\n'.format(
                settles.atom1,
                s_type,
                settles.dOH.value_in_unit(units.nanometers),
                settles.dHH.value_in_unit(units.nanometers)))
        top.write('\n')

    def write_exclusions(self, top):
        top.write('[ exclusions ]\n')
        for index1, index2 in self.current_molecule_type.exclusions:
            top.write('{0:6d} {1:6d}\n'.format(index1, index2))
        top.write('\n')

    # =========== System creation =========== #
    def create_moleculetype(self, top_moltype, mol_name, mol_count):
        # Check if the moleculetype already exists
        if self.system.molecule_types.get(mol_name):
            self.current_molecule_type = self.system.molecule_types[mol_name]
        else:
            # Create an intermol moleculetype.
            moltype = MoleculeType(mol_name)
            moltype.nrexcl = top_moltype.nrexcl
            self.system.add_molecule_type(moltype)
            self.current_molecule_type = moltype

        # Create all the intermol molecules of the current type.
        for n_mol in range(mol_count):
            self.create_molecule(top_moltype, mol_name)
        for pair in top_moltype.pairs:
            self.create_pair(pair)
        for bond in top_moltype.bonds:
            self.create_bond(bond)
        for angle in top_moltype.angles:
            self.create_angle(angle)
        for dihedral in top_moltype.dihedrals:
            self.create_dihedral(dihedral)
        if top_moltype.settles:
            self.create_settle(top_moltype.settles)
        for exclusion in top_moltype.exclusions:
            self.create_exclusion(exclusion)

    def create_molecule(self, top_moltype, mol_name):
        molecule = Molecule(mol_name)
        self.system.add_molecule(molecule)
        self.current_molecule = molecule
        for atom in top_moltype.atoms:
            self.create_atom(atom)

    def create_atom(self, temp_atom):
        index = self.n_atoms_added + 1
        atomtype = temp_atom[1]
        #res_id = int(temp_atom[2])
        res_id = self.gro.residue_ids[self.n_atoms_added]
        #res_name = temp_atom[3]
        res_name = self.gro.residue_names[self.n_atoms_added]
        atom_name = temp_atom[4]
        cgnr = int(temp_atom[5])
        charge = float(temp_atom[6]) * units.elementary_charge
        if len(temp_atom) in [8, 11]:
            mass = float(temp_atom[7]) * units.amu
        else:
            mass = -1 * units.amu

        atom = Atom(index, atom_name, res_id, res_name)
        atom.cgnr = cgnr

        atom.atomtype = (0, atomtype)
        atom.charge = (0, charge)
        atom.mass = (0, mass)
        if len(temp_atom) == 11:
            atomtype = temp_atom[8]
            charge = float(temp_atom[9]) * units.elementary_charge
            mass = float(temp_atom[10]) * units.amu
            atom.atomtype = (1, atomtype)
            atom.charge = (1, charge)
            atom.mass = (1, mass)

        atom.position = self.gro.positions[self.n_atoms_added]

        for state, atomtype in atom.atomtype.iteritems():
            intermol_atomtype = self.system.atomtypes.get(atomtype)
            if not intermol_atomtype:
                logger.warn('A corresponding AtomType for {0} was not'
                            ' found.'.format(atom))
                continue
            atom.atomic_number = intermol_atomtype.atomic_number
            if not atom.bondingtype:
                if intermol_atomtype.bondtype:
                    atom.bondingtype = intermol_atomtype.bondtype
                else:
                    atom.bondingtype = atomtype
            if atom.mass.get(state)._value < 0:
                if intermol_atomtype.mass._value >= 0:
                    atom.mass = (state, intermol_atomtype.mass)
                else:
                    logger.warn("Suspicious mass parameter found for atom "
                                "{0}. Visually inspect before using.".format(atom))
            atom.sigma = (state, intermol_atomtype.sigma)
            atom.epsilon = (state, intermol_atomtype.epsilon)

        self.current_molecule.add_atom(atom)
        self.n_atoms_added += 1

    def create_bond(self, bond):
        n_atoms = 2
        numeric_bondtype = bond[n_atoms]
        atoms = [int(n) for n in bond[:n_atoms]]
        btypes = tuple([self.lookup_atom_bondingtype(int(x))
                        for x in bond[:n_atoms]])

        # Get forcefield parameters.
        if len(bond) == n_atoms + 1:
            bond_type = self.find_forcetype(btypes, self.bondtypes)
        else:
            bond[0] = btypes[0]
            bond[1] = btypes[1]
            bond = " ".join(bond)
            bond_type = self.process_forcetype(btypes, 'bond', bond, n_atoms,
                self.gromacs_bond_types, self.canonical_bond)
            bond = bond.split()

        # Create the actual force.
        if numeric_bondtype in self.gromacs_bonds:
            gromacs_bond = self.gromacs_bonds[numeric_bondtype]
            # Connection bonds don't have bondtypes.
            if gromacs_bond == ConnectionBond:
                kwds = dict()
            else:
                kwds = self.choose_parameter_kwds_from_forces(
                    bond, n_atoms, bond_type, gromacs_bond)
            # Give it canonical form parameters.
            canonical_bond, kwds = self.canonical_angle(kwds, gromacs_bond,
                                                        direction='into')
            new_bond = canonical_bond(*atoms, **kwds)
        else:
            logger.warn("Unsupported Gromacs bondtype: {0}".format(numeric_bondtype))

        if not new_bond:
            logger.warn("Undefined bond formatting.")
        else:
            self.current_molecule_type.bond_forces.add(new_bond)

    def create_pair(self, pair):
        """Create a pair force object based on a [ pairs ] entry"""

        n_entries = len(pair)
        numeric_pairtype = pair[2]
        atoms = [int(pair[0]), int(pair[1])]
        atomtypes = tuple([self.lookup_atom_atomtype(int(pair[0])),
                          self.lookup_atom_atomtype(int(pair[1]))])
        if n_entries == 3:
            pairtype = self.find_forcetype(atomtypes, self.pairtypes)
        else:
            atomtypes = [None, None]

        pairvars = [atoms[0], atoms[1], atomtypes[0], atomtypes[1]]
        optpairvars = dict()
        if numeric_pairtype == '1':
            if self.system.combination_rule == "Multiply-C6C12":
                thispair = LjCPair
            elif self.system.combination_rule in ['Multiply-Sigeps', 'Lorentz-Berthelot']:
                thispair = LjSigepsPair
            thispairtype = thispair.__base__  # what's the base class

            u = self.unitvars[thispairtype.__name__]
            if n_entries > 3:
                pairvars.extend([float(pair[3]) * u[0], float(pair[4]) * u[1]])
            elif n_entries == 3:
                if not pairtype:
                    # assume the values will be created by system defaults
                    thispair = LjDefaultPair
                else:
                    assert isinstance(pairtype, thispairtype)
                    pairvars.extend(self.get_parameter_list_from_force(pairtype))
            new_pair = thispair(*pairvars)
        elif numeric_pairtype == '2':
            if self.system.combination_rule == "Multiply-C6C12":
                thispair = LjqCPair
            elif self.system.combination_rule in ['Multiply-Sigeps', 'Lorentz-Berthelot']:
                thispair = LjqSigepsPair
            thispairtype = thispair.__base__  # what's the parent?

            u = self.unitvars[thispairtype.__name__]
            if n_entries > 3:
                pairvars.extend([float(pair[4]) * u[0], float(pair[5]) * u[1],
                                 float(pair[6]) * u[2], float(pair[7]) * u[3]])
                # Generate a default filled dictionary, then fill in the pair.
                optpairvars = ff.optforceparams('pair')
                optpairvars['scaleQQ'] = float(pair[3]) * units.dimensionless
            elif n_entries == 3:
                if not pairtype:
                    # Assume the values will be created by system defaults.
                    thispair = LjqDefaultPair
                else:
                    assert isinstance(pairtype, thispairtype)
                    # Bring the data from this pairtype.
                    optpairvars['scaleQQ'] = pairtype.scaleQQ
                    pairvars.extend(self.get_parameter_list_from_force(pairtype))
            new_pair = thispair(*pairvars, **optpairvars)
        else:
            logger.warn("Unsupported Gromacs pairtype: {0}".format(
                numeric_pairtype))

        if not new_pair:
            logger.warn("Undefined pair formatting.")
        else:
            self.current_molecule_type.pair_forces.add(new_pair)

    def create_settle(self, settle):
        new_settle = Settles(int(settle[0]),
                            float(settle[2]) * units.nanometers,
                            float(settle[3]) * units.nanometers)
        self.current_molecule_type.settles = new_settle

        waterbondrefk = 900*units.kilojoules_per_mole * units.nanometers**(-2)
        wateranglerefk = 400*units.kilojoules_per_mole * units.degrees**(-2)
        angle = 2.0 * math.asin(0.5 * float(settle[3]) / float(settle[2])) * units.radians
        dOH = float(settle[2]) * units.nanometers

        new_bond = HarmonicBond(1, 2, None, None, dOH, waterbondrefk, c=True)
        self.current_molecule_type.bond_forces.add(new_bond)

        new_bond = HarmonicBond(1, 3, None, None, dOH, waterbondrefk, c=True)
        self.current_molecule_type.bond_forces.add(new_bond)

        new_angle = HarmonicAngle(3, 1, 2, None, None, None, angle, wateranglerefk, c=True)
        self.current_molecule_type.angle_forces.add(new_angle)

    def create_exclusion(self, exclusion):
        first = exclusion[0]
        for index in exclusion:
            if first < index:
                self.current_molecule_type.exclusions.add((int(first), int(index)))

    def create_angle(self, angle):
        n_atoms = 3
        atoms = [int(n) for n in angle[:n_atoms]]
        btypes = tuple([self.lookup_atom_bondingtype(int(x))
                        for x in angle[:n_atoms]])
        numeric_angletype = angle[n_atoms]

        # Get forcefield parameters.
        if len(angle) == n_atoms + 1:
            angle_type = self.find_forcetype(btypes, self.angletypes)
        else:
            angle[0] = btypes[0]
            angle[1] = btypes[1]
            angle[2] = btypes[2]
            angle = " ".join(angle)
            angle_type = self.process_forcetype(btypes, 'angle', angle, n_atoms,
                self.gromacs_angle_types, self.canonical_angle)
            angle = angle.split()

        # Create the actual force.
        if numeric_angletype in self.gromacs_angles:
            gromacs_angle = self.gromacs_angles[numeric_angletype]
            kwds = self.choose_parameter_kwds_from_forces(
                angle, n_atoms, angle_type, gromacs_angle)
            # Give it canonical form parameters.
            canonical_angle, kwds = self.canonical_angle(kwds, gromacs_angle,
                                                         direction='into')
            new_angle = canonical_angle(*atoms, **kwds)
        else:
            logger.warn("Unsupported Gromacs angletype: {0}".format(numeric_angletype))

        if not new_angle:
            logger.warn("Undefined angle formatting.")
        else:
            self.current_molecule_type.angle_forces.add(new_angle)

    def create_dihedral(self, dihedral):
        """Create a dihedral object based on a [ dihedrals ] entry. """
        n_entries = len(dihedral)
        n_atoms = 4
        atoms = [int(i) for i in dihedral[0:n_atoms]]
        numeric_dihedraltype = dihedral[n_atoms]

        improper = numeric_dihedraltype in ['2', '4']

        dihedral_types = [None]
        if n_entries == n_atoms + 1:
            btypes = [self.lookup_atom_bondingtype(int(x))
                      for x in dihedral[:n_atoms]]

            # Use the returned btypes that we get a match with!
            dihedral_types = self.find_dihedraltype(btypes, improper=improper)
            # Overwrite the actual dihedral if converted!
            # These all got converted.
            if numeric_dihedraltype in ['1', '3', '4', '5', '9']:
                gromacs_dihedral = TrigDihedral
            else:
                gromacs_dihedral = self.gromacs_dihedrals[numeric_dihedraltype]
        elif n_entries == n_atoms + 2:
            # This case handles special dihedral given via a #define.
            if self.defines.get(dihedral[-1]):
                params = self.defines[dihedral[-1]].split()
                dihedral = dihedral[:-1] + params
            gromacs_dihedral = self.gromacs_dihedrals[numeric_dihedraltype]
        else:
            # Some gromacs parameters don't include sufficient entries for all
            # types, so add some zeros. A bit of a kludge...
            dihedral += ['0.0'] * 3
            gromacs_dihedral = self.gromacs_dihedrals[numeric_dihedraltype]

        for d_type in dihedral_types:
            kwds = self.choose_parameter_kwds_from_forces(
                    dihedral, n_atoms, d_type, gromacs_dihedral)
            canonical_dihedral, kwds = self.canonical_dihedral(
                    kwds, gromacs_dihedral, direction="into")

            kwds['improper'] = improper
            new_dihedral = canonical_dihedral(*atoms, **kwds)

            if not new_dihedral:
                logger.warn("Undefined dihedral formatting: {0}".format(dihedral))
            self.current_molecule_type.dihedral_forces.add(new_dihedral)

    def find_dihedraltype(self, bondingtypes, improper):
        """Determine the type of dihedral interaction between four atoms. """
        a1, a2, a3, a4 = bondingtypes
        # All possible ways to match a dihedraltype
        atom_orders = [[a1, a2, a3, a4],    # original order
                       [a1, a2, a3, 'X'],   # single wildcard 1
                       ['X', a2, a3, a4],   # single wildcard 2
                       ['X', a2, a3, 'X'],  # double wildcard
                       ['X', 'X', a3, a4],  # front end double wildcard
                       [a1, a2, 'X', 'X'],  # rear end double wildcard
                       ['X', 'X', a2, a1]   # rear end double wildcard
                       ]

        # It's not a symmetric dihedral also check the reverses:
        if not (a1 == a4 and a2 == a3):
            atom_orders.append([a4, a3, a2, a1])    # flip it
            atom_orders.append(['X', a3, a2, a1])   # flipped single wildcard 1
            atom_orders.append([a4, a3, a2, 'X'])   # flipped single wildcard 2
            atom_orders.append(['X', a3, a2, 'X'])  # flipped double wildcard
            atom_orders.append([a4, a3, 'X', 'X'])  # flipped front end double wildcard

        dihedral_types = list()
        for a1, a2, a3, a4 in atom_orders:
            key = tuple([a1, a2, a3, a4, improper])
            dihedral_type = self.dihedraltypes.get(key)
            if dihedral_type:
                dihedral_types.extend(dihedral_type)
        if not dihedral_types:
            logger.warn("Lookup failed for dihedral: {0}".format(bondingtypes))
        else:
            return dihedral_types

    def lookup_atom_bondingtype(self, index):
        return self.current_molecule.atoms[index - 1].bondingtype

    def lookup_atom_atomtype(self, index, state=0):
        return self.current_molecule.atoms[index - 1].atomtype[state]

    def find_forcetype(self, bondingtypes, types_of_kind):
        forcetype = types_of_kind.get(bondingtypes)
        if not forcetype:
            forcetype = types_of_kind.get(bondingtypes[::-1])

        if not forcetype:
            logger.debug("Lookup failed for atom bonding types'{0}' in {1}".format(
                    bondingtypes, types_of_kind.keys()))
        return forcetype

    # =========== Pre-processing and forcetype creation =========== #
    def process_file(self, top_file):
        append = ''
        for line in open(top_file):
            if line.strip().endswith('\\'):
                append = '{0} {1}'.format(append, line[:line.rfind('\\')])
            else:
                self.process_line(top_file, '{0} {1}'.format(append, line))
                append = ''

    def process_line(self, top_file, line):
        """Process one line from a file."""
        if ';' in line:
            line = line[:line.index(';')]
        stripped = line.strip()
        ignore = not all(self.if_stack)
        if stripped.startswith('*') or len(stripped) == 0:
            # A comment or empty line.
            return

        elif stripped.startswith('[') and not ignore:
            # The start of a category.
            if not stripped.endswith(']'):
                e =  ValueError('Illegal line in .top file: '+line)
                logger.exception(e)
            self.current_directive = stripped[1:-1].strip()
            logger.debug("Parsing {0}...".format(self.current_directive))

        elif stripped.startswith('#'):
            # A preprocessor command.
            fields = stripped.split()
            command = fields[0]
            if len(self.if_stack) != len(self.else_stack):
                e = RuntimeError('#if/#else stack out of sync')
                logger.exception(e)

            if command == '#include' and not ignore:
                # Locate the file to include
                name = stripped[len(command):].strip(' \t"<>')
                search_dirs = self.include_dirs+(os.path.dirname(top_file),)
                for sub_dir in search_dirs:
                    top_file = os.path.join(sub_dir, name)
                    if os.path.isfile(top_file):
                        # We found the file, so process it.
                        self.process_file(top_file)
                        break
                else:
                    e = ValueError('Could not locate #include file: '+name)
                    logger.exception(e)
            elif command == '#define' and not ignore:
                # Add a value to our list of defines.
                if len(fields) < 2:
                    e = ValueError('Illegal line in .top file: '+line)
                    logger.exception(e)
                name = fields[1]
                value_start = stripped.find(name, len(command))+len(name)+1
                value = line[value_start:].strip()
                self.defines[name] = value
            elif command == '#ifdef':
                # See whether this block should be ignored.
                if len(fields) < 2:
                    e = ValueError('Illegal line in .top file: '+line)
                    logger.exception(e)
                name = fields[1]
                self.if_stack.append(name in self.defines)
                self.else_stack.append(False)
            elif command == '#ifndef':
                # See whether this block should be ignored.
                if len(fields) < 2:
                    e = ValueError('Illegal line in .top file: '+line)
                    logger.exception(e)
                name = fields[1]
                self.if_stack.append(name not in self.defines)
                self.else_stack.append(False)
            elif command == '#endif':
                # Pop an entry off the if stack
                if len(self.if_stack) == 0:
                    e = ValueError('Unexpected line in .top file: '+line)
                    logger.exception(e)
                del(self.if_stack[-1])
                del(self.else_stack[-1])
            elif command == '#else':
                # Reverse the last entry on the if stack
                if len(self.if_stack) == 0:
                    e = ValueError('Unexpected line in .top file: '+line)
                    logger.exception(e)
                if self.else_stack[-1]:
                    e = ValueError('Unexpected line in .top file: '
                                   '#else has already been used ' + line)
                    logger.exception(e)
                self.if_stack[-1] = (not self.if_stack[-1])
                self.else_stack[-1] = True

        elif not ignore:
            # A line of data for the current category
            if self.current_directive is None:
                e = ValueError('Unexpected line in .top file: {0}'.format(line))
                logger.exception(e)
            if self.current_directive == 'defaults':
                self.process_defaults(line)
            elif self.current_directive == 'moleculetype':
                self.process_moleculetype(line)
            elif self.current_directive == 'molecules':
                self.process_molecule(line)
            elif self.current_directive == 'atoms':
                self.process_atom(line)
            elif self.current_directive == 'bonds':
                self.process_bond(line)
            elif self.current_directive == 'angles':
                self.process_angle(line)
            elif self.current_directive == 'dihedrals':
                self.process_dihedral(line)
            elif self.current_directive == 'settles':
                self.process_settle(line)
            elif self.current_directive == 'exclusions':
                self.process_exclusion(line)
            elif self.current_directive == 'pairs':
                self.process_pair(line)
            elif self.current_directive == 'cmap':
                self.process_cmap(line)
            elif self.current_directive == 'atomtypes':
                self.process_atomtype(line)
            elif self.current_directive == 'bondtypes':
                self.process_bondtype(line)
            elif self.current_directive == 'angletypes':
                self.process_angletype(line)
            elif self.current_directive == 'dihedraltypes':
                self.process_dihedraltype(line)
            elif self.current_directive == 'implicit_genborn_params':
                self.process_implicittype(line)
            elif self.current_directive == 'pairtypes':# and not self.system.genpairs:
                self.process_pairtype(line)
            elif self.current_directive == 'cmaptypes':
                self.process_cmaptype(line)
            elif self.current_directive == 'nonbond_params':
                self.process_nonbond_params(line)

    def process_defaults(self, line):
        """Process the [ defaults ] line."""
        fields = line.split()
        if len(fields) < 4:
            self.too_few_fields(line)
        self.system.nonbonded_function = int(fields[0])
        self.system.combination_rule = self.gromacs_combination_rules[fields[1]]
        self.system.genpairs = fields[2]
        self.system.lj_correction = float(fields[3])
        self.system.coulomb_correction = float(fields[4])

    def process_moleculetype(self, line):
        """Process a line in the [ moleculetypes ] category."""
        fields = line.split()
        if len(fields) < 1:
            self.too_few_fields(line)
        mol_type = self.TopMoleculeType()
        mol_type.nrexcl = int(fields[1])
        self.molecule_types[fields[0]] = mol_type
        self.current_molecule_type = mol_type

    def process_molecule(self, line):
        """Process a line in the [ molecules ] category."""
        fields = line.split()
        if len(fields) < 2:
            self.too_few_fields(line)
        self.molecules.append((fields[0], int(fields[1])))

    def process_atom(self, line):
        """Process a line in the [ atoms ] category."""
        if self.current_molecule_type is None:
            self.directive_before_moleculetype()
        fields = line.split()
        if len(fields) < 5:
            self.too_few_fields(line)
        if len(fields) not in [7, 8, 11]:
            self.invalid_line(line)
        self.current_molecule_type.atoms.append(fields)

    def process_bond(self, line):
        """Process a line in the [ bonds ] category."""
        if self.current_molecule_type is None:
            self.directive_before_moleculetype()
        fields = line.split()
        if len(fields) < 3:
            self.too_few_fields(line)
        self.current_molecule_type.bonds.append(fields)

    def process_angle(self, line):
        """Process a line in the [ angles ] category."""
        if self.current_molecule_type is None:
            self.directive_before_moleculetype()
        fields = line.split()
        if len(fields) < 4:
            self.too_few_fields(line)
        self.current_molecule_type.angles.append(fields)

    def process_dihedral(self, line):
        """Process a line in the [ dihedrals ] category."""
        if self.current_molecule_type is None:
            self.directive_before_moleculetype()
        fields = line.split()
        if len(fields) < 5:
            self.too_few_fields(line)
        self.current_molecule_type.dihedrals.append(fields)

    def process_settle(self, line):
        """Process a line in the [ settles ] category."""
        if self.current_molecule_type is None:
            self.directive_before_moleculetype()
        fields = line.split()
        if len(fields) < 4:
            self.too_few_fields(line)
        self.current_molecule_type.settles = fields

    def process_exclusion(self, line):
        """Process a line in the [ exclusions ] category."""
        if self.current_molecule_type is None:
            self.directive_before_moleculetype()
        fields = line.split()
        if len(fields) < 2:
            self.too_few_fields(line)
        self.current_molecule_type.exclusions.append(fields)

    def process_pair(self, line):
        """Process a line in the [ pairs ] category."""
        if self.current_molecule_type is None:
            self.directive_before_moleculetype()
        fields = line.split()
        if len(fields) < 3:
            self.too_few_fields(line)
        self.current_molecule_type.pairs.append(fields)

    def process_cmap(self, line):
        """Process a line in the [ cmaps ] category."""
        if self.current_molecule_type is None:
            self.directive_before_moleculetype('cmap')
        fields = line.split()
        if len(fields) < 6:
            self.too_few_fields(line)
        self.current_molecule_type.cmaps.append(fields)

    def process_atomtype(self, line):
        """Process a line in the [ atomtypes ] category."""
        fields = line.split()
        if len(fields) < 6:
            self.too_few_fields(line)
        if len(fields[3]) == 1:
            # Bonded type and atomic number are both missing.
            fields.insert(1, None)
            fields.insert(1, None)
        elif len(fields[4]) == 1 and len(fields[5]) > 1:
            if fields[1][0].isalpha():
                # Atomic number is missing.
                fields.insert(2, None)
            else:
                # Bonded type is missing.
                fields.insert(1, None)

        atomtype = fields[0]
        if fields[1] == None:
            bondingtype = atomtype
        else:
            bondingtype = fields[1]
        if fields[2]:
            atomic_number = fields[2]
        else:
            atomic_number = -1
        mass = float(fields[3]) * units.amu
        charge = float(fields[4]) * units.elementary_charge
        ptype = fields[5]
        # Add correct units to the LJ parameters.
        if self.system.combination_rule == "Multiply-C6C12":
            lj_param1 = (float(fields[6]) *
                         units.kilojoules_per_mole * units.nanometers**(6))
            lj_param2 = (float(fields[7]) *
                         units.kilojoules_per_mole * units.nanometers**(12))
            AtomtypeClass = AtomCType
        elif self.system.combination_rule in ['Multiply-Sigeps', 'Lorentz-Berthelot']:
            lj_param1 = float(fields[6]) * units.nanometers           # sigma
            lj_param2 = float(fields[7]) * units.kilojoules_per_mole  # epsilon
            AtomtypeClass = AtomSigepsType
        else:
            e = ValueError("Unknown combination rule: {0}".format(
                self.system.combination_rule))
            logger.exception(e)
        new_atom_type = AtomtypeClass(atomtype, bondingtype, atomic_number,
                                      mass, charge, ptype, lj_param1, lj_param2)
        self.system.add_atomtype(new_atom_type)

    def process_bondtype(self, line):
        """Process a line in the [ bondtypes ] category."""
        fields = line.split()
        if len(fields) < 5:
            self.too_few_fields(line)

        btypes = fields[:2]
        bond_type = self.process_forcetype(btypes, 'bond', line, 2,
                self.gromacs_bond_types, self.canonical_bond)
        self.bondtypes[tuple(fields[:2])] = bond_type

    def process_angletype(self, line):
        """Process a line in the [ angletypes ] category."""
        fields = line.split()
        if len(fields) < 6:
            self.too_few_fields(line)
        btypes = fields[:3]
        angle_type = self.process_forcetype(btypes, 'angle', line, 3,
                self.gromacs_angle_types, self.canonical_angle)
        self.angletypes[tuple(fields[:3])] = angle_type

    def process_dihedraltype(self, line):
        """Process a line in the [ dihedraltypes ] category."""
        fields = line.split()
        if len(fields) < 5:
            self.too_few_fields(line)

        # Some gromacs parameters don't include sufficient numbers of types.
        # Add some zeros (bit of a kludge).
        line += ' 0.0 0.0 0.0'
        fields = line.split()

        # Check whether they are using 2 or 4 atom types
        if fields[2].isdigit():
            btypes = ['X', fields[0], fields[1], 'X']
            n_atoms_specified = 2
        elif len(fields[4]) == 1 and fields[4].isdigit():
            btypes = fields[:4]
            n_atoms_specified = 4
        dihedral_type = self.process_forcetype(btypes, 'dihedral', line, n_atoms_specified,
                self.gromacs_dihedral_types, self.canonical_dihedral)

        # Still need a bit more information
        numeric_dihedraltype = fields[n_atoms_specified]
        dihedral_type.improper = numeric_dihedraltype in ['2', '4']

        key = tuple([btypes[0], btypes[1], btypes[2], btypes[3],
                     dihedral_type.improper])
        if key in self.dihedraltypes:
            # There are multiple dihedrals defined for these atom types.
            self.dihedraltypes[key].append(dihedral_type)
        else:
            self.dihedraltypes[key] = [dihedral_type]

    def process_forcetype(self, bondingtypes, forcename, line, n_atoms, gromacs_force_types,
                           canonical_force):
        """ """
        fields = line.split()

        numeric_forcetype = fields[n_atoms]
        gromacs_force_type = gromacs_force_types[numeric_forcetype]
        kwds = self.create_kwds_from_entries(fields, gromacs_force_type, offset=n_atoms+1)
        CanonicalForceType, kwds = canonical_force(
            kwds, gromacs_force_type, direction='into')

        force_type = CanonicalForceType(*bondingtypes, **kwds)

        if not force_type:
            logger.warn("{0} is not a supported {1} type".format(fields[2], forcename))
            return
        else:
            return force_type

    def process_implicittype(self, line):
        """Process a line in the [ implicit_genborn_params ] category."""
        fields = line.split()
        if len(fields) < 6:
            self.too_few_fields(line)
        self.implicittypes[fields[0]] = fields

    def process_pairtype(self, line):
        """Process a line in the [ pairtypes ] category."""
        fields = line.split()
        if len(fields) < 5:
            self.too_few_fields(line)

        pair_type = None
        PairFunc = None
        combination_rule = self.system.combination_rule
        kwds = dict()
        numeric_pairtype = fields[2]
        if numeric_pairtype == '1':
            # LJ/Coul. 1-4 (Type 1)
            if len(fields) == 5:
                if combination_rule == "Multiply-C6C12":
                    PairFunc = LjCPairType
                elif combination_rule in ['Multiply-Sigeps', 'Lorentz-Berthelot']:
                    PairFunc = LjSigepsPairType
            offset = 3
        elif numeric_pairtype == '2':
            if combination_rule == "Multiply-C6C12":
                PairFunc = LjqCPairType
            elif combination_rule in ['Multiply-Sigeps', 'Lorentz-Berthelot']:
                PairFunc = LjqSigepsPairType
            offset = 4
        else:
            logger.warn("Could not find pair type for line: {0}".format(line))

        if PairFunc:
            pairvars = [fields[0], fields[1]]
            kwds = self.create_kwds_from_entries(fields, PairFunc, offset=offset)
<<<<<<< HEAD
            # kludge because of placement of scaleQQ . . .
=======
            # kludge because of placement of scaleQQ...
>>>>>>> 68f1b6b7
            if numeric_pairtype == '2':
                # try to get this out ...
                kwds['scaleQQ'] = float(fields[3]) * units.dimensionless
            pair_type = PairFunc(*pairvars, **kwds)

        self.pairtypes[tuple(fields[:2])] = pair_type

    def process_cmaptype(self, line):
        """Process a line in the [ cmaptypes ] category."""
        fields = line.split()
        if len(fields) < 8 or len(fields) < 8+int(fields[6])*int(fields[7]):
            self.too_few_fields(line)
        self.cmaptypes[tuple(fields[:5])] = fields

    def process_nonbond_params(self, line):
        """Process a line in the [ nonbond_param ] category."""
        fields = line.split()
        natoms = 2
        nonbonded_type = None
        NonbondedFunc = None
        combination_rule = self.system.combination_rule

        if fields[2] == '1':
            if combination_rule == 'Multiply-C6C12':
                NonbondedFunc = LjCNonbondedType
            elif combination_rule in ['Lorentz-Berthelot', 'Multiply-Sigeps']:
                NonbondedFunc = LjSigepsNonbondedType
        elif fields[2] == '2':
            if combination_rule == 'Buckingham':
                NonbondedFunc = BuckinghamNonbondedType
        else:
            logger.warn("Could not find nonbonded type for line: {0}".format(line))

        nonbonded_vars = [fields[0], fields[1]]
        kwds = self.create_kwds_from_entries(fields, NonbondedFunc, offset=3)
        nonbonded_type = NonbondedFunc(*nonbonded_vars, **kwds)
        # TODO: figure out what to do with the gromacs numeric type
        nonbonded_type.type = int(fields[2])
        self.system.nonbonded_types[tuple(nonbonded_vars)] = nonbonded_type

    # =========== Pre-processing errors =========== #
    def too_few_fields(self, line):
        e = ValueError('Too few fields in [ {0} ] line: {1}'.format(
                self.current_directive, line))
        logger.exception(e)

    def invalid_line(self, line):
        e = ValueError('Invalid format in [ {0} ] line: {1}'.format(
            self.current_directive, line))
        logger.exception(e)

    def directive_before_moleculetype(self):
        e = ValueError('Found [ {0} ] directive before [ moleculetype ]'.format(
            self.current_directive))
        logger.exception(e)

<|MERGE_RESOLUTION|>--- conflicted
+++ resolved
@@ -1401,11 +1401,7 @@
         if PairFunc:
             pairvars = [fields[0], fields[1]]
             kwds = self.create_kwds_from_entries(fields, PairFunc, offset=offset)
-<<<<<<< HEAD
-            # kludge because of placement of scaleQQ . . .
-=======
             # kludge because of placement of scaleQQ...
->>>>>>> 68f1b6b7
             if numeric_pairtype == '2':
                 # try to get this out ...
                 kwds['scaleQQ'] = float(fields[3]) * units.dimensionless
